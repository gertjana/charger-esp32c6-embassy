#![no_std]
#![no_main]

extern crate alloc;
use core::fmt::Write;
use core::sync::atomic::{AtomicU32, Ordering};
use embassy_executor::Spawner;
use embassy_net::tcp::TcpSocket;
use embassy_sync::{blocking_mutex::raw::CriticalSectionRawMutex, channel::Channel};
use embassy_time::{Duration, Instant, Timer};
use esp32c6_embassy_charged::messages;
use esp32c6_embassy_charged::{
    charger::{Charger, ChargerInput, ChargerState},
    config::Config,
    mk_static,
    network::{self, NetworkStack},
    ntp,
};
use esp_hal::{
    clock::CpuClock,
    gpio::{Input, InputConfig, Level, Output, Pull},
    i2c::master::{Config as I2cConfig, I2c},
    timer::{systimer::SystemTimer, timg::TimerGroup},
    i2c::master::{I2c, Config as I2cConfig}
};

use log::{info, warn};
use ocpp_rs::v16::parse::{self};
use rust_mqtt::client::client::MqttClient;
use rust_mqtt::utils::rng_generator::CountingRng;

/// Thread-safe static counter for OCPP message IDs
static OCPP_MESSAGE_ID_COUNTER: AtomicU32 = AtomicU32::new(1);

fn next_ocpp_message_id() -> heapless::String<32> {
    let next = OCPP_MESSAGE_ID_COUNTER.fetch_add(1, Ordering::Relaxed);
    let mut data = heapless::String::new();
    let _ = write!(data, "{next}");
    data
}

/// Message queues for MQTT messages
static MQTT_SEND_CHANNEL: Channel<CriticalSectionRawMutex, heapless::Vec<u8, 2048>, 5> =
    Channel::new();
static MQTT_RECEIVE_CHANNEL: Channel<CriticalSectionRawMutex, heapless::Vec<u8, 2048>, 5> =
    Channel::new();

#[panic_handler]
fn panic(_: &core::panic::PanicInfo) -> ! {
    loop {}
}

// This creates a default app-descriptor required by the esp-idf bootloader.
// For more information see: <https://docs.espressif.com/projects/esp-idf/en/stable/esp32/api-reference/system/app_image_format.html#application-description>
esp_bootloader_esp_idf::esp_app_desc!();

#[esp_hal_embassy::main]
async fn main(spawner: Spawner) {
    // generator version: 0.5.0

    esp_println::logger::init_logger_from_env();

    let config = esp_hal::Config::default().with_cpu_clock(CpuClock::max());
    let peripherals = esp_hal::init(config);

    esp_alloc::heap_allocator!(size: 64 * 1024);

    let timer0 = SystemTimer::new(peripherals.SYSTIMER);
    esp_hal_embassy::init(timer0.alarm0);

    info!("Charger initialized!");

    let rng = esp_hal::rng::Rng::new(peripherals.RNG);
    let timer1 = TimerGroup::new(peripherals.TIMG0);

    // I2C Setup
    let i2c = I2c::new(peripherals.I2C0, I2cConfig::default())
        .unwrap()
        .into_async()
        .with_sda(peripherals.GPIO22)
        .with_scl(peripherals.GPIO23);

    // Initialize SSD1306 display
    info!("Initializing SSD1306 display...");
    let mut display_manager: Option<esp32c6_embassy_charged::display::DisplayManager<_>> =
        match esp32c6_embassy_charged::display::DisplayManager::new(i2c) {
<<<<<<< HEAD
            Ok(mut display) => {
                info!("Display initialized successfully");

                // Draw the startup logo
                match display.draw_logo() {
                    Ok(()) => {
                        info!("Logo displayed successfully");
                    }
                    Err(e) => {
                        warn!("Failed to draw logo: {e}");
                    }
                }

=======
            Ok(display) => {
                info!("Display initialized successfully");
>>>>>>> 8a3a07b8
                Some(display)
            }
            Err(e) => {
                warn!("Failed to initialize display: {e}");
                warn!("Continuing without display functionality");
                None
            }
        };

    // GPIO Setup
    let onboard_led_pin = Output::new(peripherals.GPIO15, Level::Low, Default::default());

    let cable_switch = Input::new(
        peripherals.GPIO0,
        InputConfig::default().with_pull(Pull::Up),
    );

    let swipe_switch = Input::new(
        peripherals.GPIO1,
        InputConfig::default().with_pull(Pull::Up),
    );

    let charger_relay = Output::new(peripherals.GPIO2, Level::Low, Default::default());

    let charger = mk_static!(Charger, Charger::new());
    charger.set_state(ChargerState::Available).await;

    // Load configuration from TOML file with environment variable overrides
    let config = Config::from_config();
    info!("Charger configuration loaded: {}", config.charger_name);

    // Store values we need before config is moved
    let ntp_server = config.ntp_server;

    info!("Initializing network stack...");
    let network =
        network::NetworkStack::init(&spawner, timer1, rng, peripherals.WIFI, config).await;
    let network = mk_static!(NetworkStack, network);

    info!("Waiting for network connection...");
    network.wait_for_ip().await;
    info!("Network connected successfully");

    // Start hardware-related tasks (can run independently of network)
    spawner
        .spawn(charger_led_task(charger, onboard_led_pin))
        .ok();
    spawner
        .spawn(charger_cable_task(charger, cable_switch))
        .ok();
    spawner
        .spawn(charger_swipe_task(charger, swipe_switch))
        .ok();
    spawner
        .spawn(charger_relay_task(charger, charger_relay))
        .ok();

    // Perform initial NTP time synchronization
    info!("Synchronizing time with NTP server...");
    let mut sync_attempts = 0;
    let max_sync_attempts = 3;

    while !ntp::is_time_synced() && sync_attempts < max_sync_attempts {
        sync_attempts += 1;
        info!("NTP sync attempt {sync_attempts} of {max_sync_attempts}",);

        match ntp::sync_time_with_ntp(network, ntp_server).await {
            Ok(()) => {
                info!("NTP: Initial time synchronization successful");
                info!("NTP: Current time: {}", ntp::get_iso8601_time());
                info!("NTP: Timing info: {}", ntp::get_timing_info());
                break;
            }
            Err(e) => {
                warn!("NTP: Sync attempt {sync_attempts} failed: {e}");
                if sync_attempts < max_sync_attempts {
                    Timer::after(Duration::from_secs(5)).await;
                }
            }
        }
    }

    if !ntp::is_time_synced() {
        warn!(
            "NTP: Failed to synchronize time after {max_sync_attempts} attempts, continuing anyway",
        );
    }

    // Now start network-dependent tasks
    info!("Creating MQTT client...");
    let rx_buffer = mk_static!([u8; 2048], [0; 2048]);
    let tx_buffer = mk_static!([u8; 2048], [0; 2048]);
    let write_buffer = mk_static!([u8; 2048], [0; 2048]);
    let recv_buffer = mk_static!([u8; 2048], [0; 2048]);

    match network
        .create_mqtt_client(rx_buffer, tx_buffer, write_buffer, recv_buffer)
        .await
    {
        Ok(client) => {
            info!("MQTT client created successfully");
            let client = mk_static!(
                MqttClient<'static, TcpSocket<'static>, 5, CountingRng>,
                client
            );
            spawner.spawn(mqtt_client_task(network, client)).ok();

            // Only start NTP sync task after MQTT client is successfully created
            spawner.spawn(ntp_sync_task(network)).ok();
        }
        Err(e) => {
            warn!("Failed to create MQTT client: {e:?}");
            // Could spawn a retry task here if needed
        }
    }

    // Start OCPP-related tasks
    spawner.spawn(ocpp_response_handler_task()).ok();
    spawner.spawn(heartbeat_task()).ok();
    spawner.spawn(boot_notification_task()).ok();

    let mut old_state = charger.get_state().await;
    let mut last_display_update = Instant::now();

    if display_manager.is_some() {
        Timer::after(Duration::from_secs(3)).await;
    }

    info!("Starting main loop...");
    let mut last_display_update = Instant::now();
    loop {
        if let Some(ref mut display) = display_manager {
<<<<<<< HEAD
            if last_display_update.elapsed() >= Duration::from_millis(900) {
=======
            if last_display_update.elapsed() >= Duration::from_secs(1) {
>>>>>>> 8a3a07b8
                let temp_config = Config::from_config();
                match display.update_display(&temp_config, network, old_state) {
                    Ok(()) => {
                        // Display updated successfully
                    }
                    Err(e) => {
                        warn!("Failed to update display: {e}");
                    }
                }
                last_display_update = Instant::now();
            }
        }

        let current_state = charger.get_state().await;
        if current_state != old_state {
            info!("Charger state changed: {}", current_state.as_str());
            old_state = current_state;
        }
        Timer::after(Duration::from_millis(100)).await;
    }
}

/// Task to handle MQTT client operations
/// This task will continuously check for incoming messages and send outgoing messages
/// from the respective channels.
#[embassy_executor::task]
async fn mqtt_client_task(
    network: &'static NetworkStack,
    client: &'static mut MqttClient<'static, TcpSocket<'static>, 5, CountingRng>,
) {
    info!("Task started: MQTT Client (Send/Receive)");

    loop {
        match network.receive_message_with_client(client).await {
            Ok(Some(message)) => {
                MQTT_RECEIVE_CHANNEL.send(message).await;
            }
            Ok(None) => {
                // No message received, continue to check for outgoing messages
            }
            Err(e) => {
                warn!("Failed to receive MQTT message: {e:?}");
            }
        }

        if let Ok(message) = MQTT_SEND_CHANNEL.try_receive() {
            match network.send_message_with_client(client, &message).await {
                Ok(()) => {
                    // Message sent successfully
                }
                Err(e) => {
                    warn!("MQTT client task: Failed to send message: {e:?}");
                    // Put the message back in the queue to retry later
                    if MQTT_SEND_CHANNEL.try_send(message).is_err() {
                        warn!("MQTT: Failed to requeue message for retry, queue full");
                    }
                }
            }
        }

        Timer::after(Duration::from_millis(50)).await;
    }
}

/// Task to handle incoming OCPP responses from MQTT
#[embassy_executor::task]
async fn ocpp_response_handler_task() {
    info!("Task started: OCPP Response Handler");

    loop {
        let message = MQTT_RECEIVE_CHANNEL.receive().await;

        match core::str::from_utf8(&message) {
            Ok(message_str) => {
                //TODO Parse the message as an CallResult or CallError
                if message_str.contains("Heartbeat") {
                    info!("OCPP: Received Heartbeat response");
                } else if message_str.contains("BootNotification") {
                    info!("OCPP: Received BootNotification response");
                } else if message_str.contains("Authorize") {
                    info!("OCPP: Received Authorize message");
                } else if message_str.contains("StartTransaction") {
                    info!("OCPP: Received StartTransaction message");
                } else if message_str.contains("StopTransaction") {
                    info!("OCPP: Received StopTransaction message");
                } else if message_str.contains("RemoteStartTransaction") {
                    info!("OCPP: Received RemoteStartTransaction command");
                } else if message_str.contains("RemoteStopTransaction") {
                    info!("OCPP: Received RemoteStopTransaction command");
                } else if message_str.contains("StatusNotification") {
                    info!("OCPP: Received StatusNotification message");
                } else if message_str.contains("MeterValues") {
                    info!("OCPP: Received MeterValues message");
                } else if message_str.starts_with('[') && message_str.contains(',') {
                    // Looks like an OCPP message but unknown type
                    info!("OCPP: Received unknown message type: {message_str}");
                } else {
                    // Non-OCPP message
                    info!("MQTT: Non-OCPP message received: {message_str}");
                }
            }
            Err(_) => {
                warn!("MQTT: Received non-UTF8 message, length: {}", message.len());
            }
        }
    }
}

/// Task to control the charger LED based on the charging state
#[embassy_executor::task]
async fn charger_led_task(charger: &'static Charger, mut led_pin: Output<'static>) {
    info!("Task started: Charger Led Charging Indicator");
    loop {
        if (charger.get_state().await).is_charging() {
            led_pin.set_low();
        } else {
            led_pin.set_high();
        }
        Timer::after(Duration::from_secs(1)).await;
    }
}

/// Task to detect charger cable connection and disconnection
#[embassy_executor::task]
async fn charger_cable_task(charger: &'static Charger, mut button: Input<'static>) {
    info!("Task started: Charger cable Detector");

    loop {
        button.wait_for_any_edge().await;

        Timer::after(Duration::from_millis(100)).await;

        if button.is_low() {
            charger.transition(ChargerInput::CableConnected).await;
        } else {
            charger.transition(ChargerInput::CableDisconnected).await;
        }
    }
}

/// Task to detect charger swipe events
#[embassy_executor::task]
async fn charger_swipe_task(charger: &'static Charger, mut swipe_switch: Input<'static>) {
    info!("Task started: Charger swipe detector");

    loop {
        swipe_switch.wait_for_falling_edge().await;
        Timer::after(Duration::from_millis(100)).await;

        charger.transition(ChargerInput::SwipeDetected).await;
    }
}

/// Task to control the charger relay based on the charging state
#[embassy_executor::task]
async fn charger_relay_task(charger: &'static Charger, mut relay: Output<'static>) {
    info!("Task started: Charger relay control");

    loop {
        match charger.get_state().await {
            ChargerState::Charging => relay.set_high(),
            _ => relay.set_low(),
        }
        Timer::after(Duration::from_secs(1)).await;
    }
}

/// Task to send periodic heartbeat messages to the MQTT broker
#[embassy_executor::task]
async fn heartbeat_task() {
    info!("Task started: Network Heartbeat");
    Timer::after(Duration::from_secs(5)).await;

    loop {
        let heartbeat_req = &messages::heartbeat(&next_ocpp_message_id());
        let message = parse::serialize_message(heartbeat_req).unwrap();

        let mut msg_vec = heapless::Vec::new();
        if msg_vec.extend_from_slice(message.as_bytes()).is_ok() {
            MQTT_SEND_CHANNEL.send(msg_vec).await;
        } else {
            warn!("Heartbeat message too large for queue");
        }
        Timer::after(Duration::from_secs(30)).await;
    }
}

/// Task to send boot notification to the MQTT broker
/// Note that this task will run only once at startup
#[embassy_executor::task]
async fn boot_notification_task() {
    info!("Task started: Boot Notification");

    let boot_notification_req =
        &messages::boot_notification(&next_ocpp_message_id(), &Config::from_config());
    let message = parse::serialize_message(boot_notification_req).unwrap();

    let mut msg_vec = heapless::Vec::new();
    if msg_vec.extend_from_slice(message.as_bytes()).is_ok() {
        MQTT_SEND_CHANNEL.send(msg_vec).await;
    } else {
        warn!("Boot Notification message too large for queue");
    }
}

/// Task to synchronize time with NTP servers
#[embassy_executor::task]
async fn ntp_sync_task(network: &'static NetworkStack) {
    info!("Task started: NTP Time Synchronization");

    // Wait longer for MQTT to be fully established
    Timer::after(Duration::from_secs(60)).await;

    let config = Config::from_config();

    loop {
        if !ntp::is_time_synced() || ntp::minutes_since_last_sync() > 240 {
            // 4 hours instead of 1
            info!(
                "NTP: Attempting time synchronization with {}",
                config.ntp_server
            );
            info!("NTP: Before sync - {}", ntp::get_timing_info());

            match ntp::sync_time_with_ntp(network, config.ntp_server).await {
                Ok(()) => {
                    info!("NTP: Time synchronized successfully");
                    info!("NTP: Current time: {}", ntp::get_iso8601_time());
                    info!("NTP: After sync - {}", ntp::get_timing_info());
                }
                Err(e) => {
                    warn!("NTP: Time synchronization failed: {e}");
                }
            }

            // Sync every 4 hours or retry every 15 minutes on failure
            let wait_time = if ntp::is_time_synced() {
                Duration::from_secs(14400) // 4 hours
            } else {
                Duration::from_secs(900) // 15 minutes
            };

            Timer::after(wait_time).await;
        } else {
            // Check again in 30 minutes
            Timer::after(Duration::from_secs(1800)).await;
        }
    }
}<|MERGE_RESOLUTION|>--- conflicted
+++ resolved
@@ -84,7 +84,6 @@
     info!("Initializing SSD1306 display...");
     let mut display_manager: Option<esp32c6_embassy_charged::display::DisplayManager<_>> =
         match esp32c6_embassy_charged::display::DisplayManager::new(i2c) {
-<<<<<<< HEAD
             Ok(mut display) => {
                 info!("Display initialized successfully");
 
@@ -97,11 +96,6 @@
                         warn!("Failed to draw logo: {e}");
                     }
                 }
-
-=======
-            Ok(display) => {
-                info!("Display initialized successfully");
->>>>>>> 8a3a07b8
                 Some(display)
             }
             Err(e) => {
@@ -234,11 +228,7 @@
     let mut last_display_update = Instant::now();
     loop {
         if let Some(ref mut display) = display_manager {
-<<<<<<< HEAD
             if last_display_update.elapsed() >= Duration::from_millis(900) {
-=======
-            if last_display_update.elapsed() >= Duration::from_secs(1) {
->>>>>>> 8a3a07b8
                 let temp_config = Config::from_config();
                 match display.update_display(&temp_config, network, old_state) {
                     Ok(()) => {

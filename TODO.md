# TODO List

<<<<<<< HEAD
## Tasks

=======
## Current

### Tasks
* Include Accept/Reject from Start and StopTransaction responses into the statemachine
>>>>>>> 775d63f6
* TLS Connection for MQTT

### Bugs

<<<<<<< HEAD
* Don't go to Faulted if no valid transition is found, keep the current state, no outputevents
=======
>>>>>>> 775d63f6
* probably same/similar issue:
  * After running for a while (hours), the time shown on the display stops (app halts)
  * WHen time is not synced initially, the next sync halts the application or panics

## Archive

### tasks

* done ~~Subscribe/Receive MQTT messages~~
* done ~~Hook up SSD1306 display~~
* done ~~Use NTP Server to get the current date/time (no_std challenge)~~
* done ~~Time on display in local timezone~~
* done ~~Setup workflow swipe-> AuthorizeReq -> AuthorizeResp -> charging~~
* done ~~Implemented Lock handler~~
* done ~~Refactor de-bouncing into a util method~~
* done ~~set initial states based on cable inserted or not~~
* done ~~Start- and StopTransaction~~
* done ~~Clean up log and make it more consistent~~
* wont do ~~Proper (typesafe) Response Handler~~
* done ~~Implement code for RFID-RC522 SPI Module to do proper charge card swipes~~
* wont do ~~Research if possible: Pass on id_tag with InputEvent~~

### bugs

* ~~MQTT Topic should be specific for the charger (Id instead of name)~~
* ~~Resetting after error, should also evaluate the hardware to set the correct state~~
* ~~TransactionID doesn't seem to get stored correctly~~
<<<<<<< HEAD
* ~~Don't send StatusNofication on State Authorizing~~
=======
* ~~Don't send StatusNofication on State Authorizing~~
* ~~Don't go to Faulted if no valid transition is found, keep the current state, no outputevents~~
>>>>>>> 775d63f6
<|MERGE_RESOLUTION|>--- conflicted
+++ resolved
@@ -1,22 +1,14 @@
 # TODO List
 
-<<<<<<< HEAD
-## Tasks
-
-=======
 ## Current
 
 ### Tasks
 * Include Accept/Reject from Start and StopTransaction responses into the statemachine
->>>>>>> 775d63f6
 * TLS Connection for MQTT
 
 ### Bugs
 
-<<<<<<< HEAD
 * Don't go to Faulted if no valid transition is found, keep the current state, no outputevents
-=======
->>>>>>> 775d63f6
 * probably same/similar issue:
   * After running for a while (hours), the time shown on the display stops (app halts)
   * WHen time is not synced initially, the next sync halts the application or panics
@@ -44,9 +36,4 @@
 * ~~MQTT Topic should be specific for the charger (Id instead of name)~~
 * ~~Resetting after error, should also evaluate the hardware to set the correct state~~
 * ~~TransactionID doesn't seem to get stored correctly~~
-<<<<<<< HEAD
-* ~~Don't send StatusNofication on State Authorizing~~
-=======
-* ~~Don't send StatusNofication on State Authorizing~~
-* ~~Don't go to Faulted if no valid transition is found, keep the current state, no outputevents~~
->>>>>>> 775d63f6
+* ~~Don't send StatusNofication on State Authorizing~~